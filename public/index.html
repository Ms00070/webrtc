--- conflicted
+++ resolved
@@ -58,710 +58,90 @@
     </style>
 </head>
 <body>
-    <div class="container">
-        <h1>WebRTC Signaling Test Client</h1>
-<<<<<<< HEAD
-        
-=======
-       
->>>>>>> c01789e7
-        <div class="video-container">
-            <div>
-                <h3>Local Video</h3>
-                <video id="localVideo" autoplay muted playsinline></video>
-            </div>
-            <div>
-                <h3>Remote Video</h3>
-                <video id="remoteVideo" autoplay playsinline></video>
-            </div>
-        </div>
-<<<<<<< HEAD
-        
-=======
-       
->>>>>>> c01789e7
-        <div class="control-panel">
-            <h3>Connection Controls</h3>
-            <div>
-                <label for="peerId">Your Peer ID:</label>
-                <input type="text" id="peerId" value="WebClient-User1">
-            </div>
-            <div>
-                <h4>Stream Source</h4>
-                <div>
-                    <input type="radio" id="cameraSource" name="streamSource" value="camera" checked>
-                    <label for="cameraSource">Camera</label>
-                    <input type="radio" id="fileSource" name="streamSource" value="file">
-                    <label for="fileSource">Video File</label>
-                </div>
-                <div id="fileInputContainer" style="display: none; margin-top: 10px;">
-                    <input type="file" id="videoFileInput" accept="video/mp4,video/webm,video/ogg">
-                    <video id="fileVideo" style="display: none;" controls></video>
-                </div>
-            </div>
-            <div>
-                <button id="startStreamBtn">Start Stream</button>
-                <button id="connectBtn" disabled>Connect to Signaling Server</button>
-                <button id="disconnectBtn" disabled>Disconnect</button>
-            </div>
-            <div>
-                <label for="dataMessage">Send Data:</label>
-                <input type="text" id="dataMessage" placeholder="Enter message to send">
-                <button id="sendDataBtn" disabled>Send</button>
-            </div>
-        </div>
-<<<<<<< HEAD
-        
-=======
-       
->>>>>>> c01789e7
-        <div>
-            <h3>Status Log</h3>
-            <div id="statusLog" class="status"></div>
-        </div>
-    </div>
-<<<<<<< HEAD
-    
-=======
-   
->>>>>>> c01789e7
-    <script>
-        // DOM elements
-        const localVideo = document.getElementById('localVideo');
-        const remoteVideo = document.getElementById('remoteVideo');
-        const fileVideo = document.getElementById('fileVideo');
-        const peerIdInput = document.getElementById('peerId');
-        const startStreamBtn = document.getElementById('startStreamBtn');
-        const connectBtn = document.getElementById('connectBtn');
-        const disconnectBtn = document.getElementById('disconnectBtn');
-        const dataMessageInput = document.getElementById('dataMessage');
-        const sendDataBtn = document.getElementById('sendDataBtn');
-        const statusLog = document.getElementById('statusLog');
-        const cameraSourceRadio = document.getElementById('cameraSource');
-        const fileSourceRadio = document.getElementById('fileSource');
-        const fileInputContainer = document.getElementById('fileInputContainer');
-        const videoFileInput = document.getElementById('videoFileInput');
-<<<<<<< HEAD
-        
-=======
-       
->>>>>>> c01789e7
-        // WebRTC variables
-        let localStream;
-        let peerConnection;
-        let dataChannel;
-        let ws;
-        let peerId;
-<<<<<<< HEAD
-        
-=======
-       
->>>>>>> c01789e7
-        // Log messages to status div
-        function log(message, isError = false) {
-            const logEntry = document.createElement('div');
-            logEntry.textContent = `[${new Date().toLocaleTimeString()}] ${message}`;
-            if (isError) {
-                logEntry.style.color = 'red';
-            }
-            statusLog.appendChild(logEntry);
-            statusLog.scrollTop = statusLog.scrollHeight;
-        }
-<<<<<<< HEAD
-        
-=======
-       
->>>>>>> c01789e7
-        // Handle stream source selection
-        cameraSourceRadio.addEventListener('change', () => {
-            if (cameraSourceRadio.checked) {
-                fileInputContainer.style.display = 'none';
-            }
-        });
-<<<<<<< HEAD
-        
-=======
-       
->>>>>>> c01789e7
-        fileSourceRadio.addEventListener('change', () => {
-            if (fileSourceRadio.checked) {
-                fileInputContainer.style.display = 'block';
-            }
-        });
-<<<<<<< HEAD
-        
-=======
-       
->>>>>>> c01789e7
-        // Handle video file selection
-        videoFileInput.addEventListener('change', (event) => {
-            const file = event.target.files[0];
-            if (file) {
-                const url = URL.createObjectURL(file);
-                fileVideo.src = url;
-                fileVideo.onloadedmetadata = () => {
-                    log(`Loaded video: ${file.name} (${Math.round(file.size / 1024 / 1024)}MB)`);
-                };
-            }
-        });
-<<<<<<< HEAD
-        
-=======
-       
->>>>>>> c01789e7
-        // Start stream (either camera or video file)
-        startStreamBtn.addEventListener('click', async () => {
-            try {
-                if (cameraSourceRadio.checked) {
-                    // Start camera stream
-                    localStream = await navigator.mediaDevices.getUserMedia({
-                        video: true,
-                        audio: true
-                    });
-                    localVideo.srcObject = localStream;
-                    log('Camera started successfully');
-                } else {
-                    // Use video file as stream source
-                    if (!videoFileInput.files[0]) {
-                        log('Please select a video file first', true);
-                        return;
-                    }
-<<<<<<< HEAD
-                    
-=======
-                   
->>>>>>> c01789e7
-                    // Play the video and capture its stream
-                    fileVideo.style.display = 'block';
-                    await fileVideo.play();
-                    localStream = fileVideo.captureStream();
-                    localVideo.srcObject = localStream;
-                    log(`Streaming video file: ${videoFileInput.files[0].name}`);
-                }
-<<<<<<< HEAD
-                
-=======
-               
->>>>>>> c01789e7
-                startStreamBtn.disabled = true;
-                connectBtn.disabled = false;
-            } catch (error) {
-                log(`Error starting stream: ${error.message}`, true);
-            }
-        });
-<<<<<<< HEAD
-        
-=======
-       
->>>>>>> c01789e7
-        // Connect to signaling server
-        connectBtn.addEventListener('click', () => {
-            peerId = peerIdInput.value.trim();
-            if (!peerId) {
-                log('Please enter a valid Peer ID', true);
-                return;
-            }
-<<<<<<< HEAD
-            
-            // Get WebSocket URL (use current page's hostname and port)
-            const protocol = window.location.protocol === 'https:' ? 'wss://' : 'ws://';
-            const wsUrl = `${protocol}${window.location.host}`;
-            
-            log(`Connecting to signaling server at ${wsUrl}...`);
-            ws = new WebSocket(wsUrl);
-            
-=======
-           
-            // Get WebSocket URL (use current page's hostname and port)
-            const protocol = window.location.protocol === 'https:' ? 'wss://' : 'ws://';
-            const wsUrl = `${protocol}${window.location.host}`;
-           
-            log(`Connecting to signaling server at ${wsUrl}...`);
-            ws = new WebSocket(wsUrl);
-           
->>>>>>> c01789e7
-            ws.onopen = () => {
-                log('Connected to signaling server', false);
-                // Send NEWPEER message to announce ourselves
-                ws.send(`NEWPEER|${peerId}|ALL|New web client peer|0|true`);
-                connectBtn.disabled = true;
-                disconnectBtn.disabled = false;
-                sendDataBtn.disabled = false;
-            };
-<<<<<<< HEAD
-            
-=======
-           
->>>>>>> c01789e7
-            ws.onclose = () => {
-                log('Disconnected from signaling server', true);
-                connectBtn.disabled = false;
-                disconnectBtn.disabled = true;
-                sendDataBtn.disabled = true;
-                cleanupRTCConnection();
-            };
-<<<<<<< HEAD
-            
-            ws.onerror = (error) => {
-                log(`WebSocket error: ${error.message}`, true);
-            };
-            
-=======
-           
-            ws.onerror = (error) => {
-                log(`WebSocket error: ${error.message}`, true);
-            };
-           
->>>>>>> c01789e7
-            ws.onmessage = (event) => {
-                handleSignalingMessage(event.data);
-            };
-        });
-<<<<<<< HEAD
-        
-=======
-       
->>>>>>> c01789e7
-        // Disconnect from signaling server
-        disconnectBtn.addEventListener('click', () => {
-            if (ws) {
-                // Send DISPOSE message
-                ws.send(`DISPOSE|${peerId}|ALL|Remove peerConnection for ${peerId}.|0|false`);
-                ws.close();
-            }
-            cleanupRTCConnection();
-            connectBtn.disabled = !localStream;
-            disconnectBtn.disabled = true;
-            sendDataBtn.disabled = true;
-        });
-<<<<<<< HEAD
-        
-=======
-       
->>>>>>> c01789e7
-        // Send data channel message
-        sendDataBtn.addEventListener('click', () => {
-            const message = dataMessageInput.value.trim();
-            if (message && dataChannel && dataChannel.readyState === 'open') {
-                dataChannel.send(message);
-                log(`Sent data: ${message}`);
-                dataMessageInput.value = '';
-            }
-        });
-<<<<<<< HEAD
-        
-=======
-       
->>>>>>> c01789e7
-        // Handle incoming signaling messages
-        function handleSignalingMessage(message) {
-            // Parse message format: TYPE|SENDER_ID|RECEIVER_ID|MESSAGE|CONNECTION_COUNT|IS_VIDEO_AUDIO_SENDER
-            const parts = message.split('|');
-            const type = parts[0];
-            const senderId = parts[1];
-            const receiverId = parts[2];
-            const msgContent = parts[3];
-<<<<<<< HEAD
-            
-=======
-           
->>>>>>> c01789e7
-            // Ignore messages not intended for us
-            if (receiverId !== peerId && receiverId !== 'ALL') {
-                return;
-            }
-<<<<<<< HEAD
-            
-            log(`Received ${type} from ${senderId}`);
-            
-=======
-           
-            log(`Received ${type} from ${senderId}`);
-           
->>>>>>> c01789e7
-            switch (type) {
-                case 'NEWPEER':
-                case 'NEWPEERACK':
-                    // Create RTCPeerConnection if it doesn't exist
-                    if (!peerConnection) {
-                        createPeerConnection(senderId);
-                    }
-                    break;
-<<<<<<< HEAD
-                    
-=======
-                   
->>>>>>> c01789e7
-                case 'OFFER':
-                    if (senderId !== peerId) {
-                        handleOffer(senderId, msgContent);
-                    }
-                    break;
-<<<<<<< HEAD
-                    
-=======
-                   
->>>>>>> c01789e7
-                case 'ANSWER':
-                    if (senderId !== peerId) {
-                        handleAnswer(senderId, msgContent);
-                    }
-                    break;
-<<<<<<< HEAD
-                    
-=======
-                   
->>>>>>> c01789e7
-                case 'CANDIDATE':
-                    if (senderId !== peerId) {
-                        handleCandidate(senderId, msgContent);
-                    }
-                    break;
-<<<<<<< HEAD
-                    
-=======
-                   
->>>>>>> c01789e7
-                case 'DISPOSE':
-                    if (senderId !== peerId) {
-                        log(`Peer ${senderId} disconnected`);
-                        cleanupRTCConnection();
-                    }
-                    break;
-<<<<<<< HEAD
-                    
-=======
-                   
->>>>>>> c01789e7
-                default:
-                    log(`Unknown message type: ${type}`);
-                    break;
-            }
-        }
-<<<<<<< HEAD
-        
-        // Create RTCPeerConnection
-        function createPeerConnection(remotePeerId) {
-            log(`Creating connection with ${remotePeerId}`);
-            
-=======
-       
-        // Create RTCPeerConnection
-        function createPeerConnection(remotePeerId) {
-            log(`Creating connection with ${remotePeerId}`);
-           
->>>>>>> c01789e7
-            const configuration = {
-                iceServers: [
-                    { urls: 'stun:stun.l.google.com:19302' }
-                ]
-            };
-<<<<<<< HEAD
-            
-            peerConnection = new RTCPeerConnection(configuration);
-            
-            // Create data channel
-            dataChannel = peerConnection.createDataChannel('dataChannel');
-            setupDataChannel(dataChannel);
-            
-=======
-           
-            peerConnection = new RTCPeerConnection(configuration);
-           
-            // Create data channel
-            dataChannel = peerConnection.createDataChannel('dataChannel');
-            setupDataChannel(dataChannel);
-           
->>>>>>> c01789e7
-            // Add local media tracks
-            if (localStream) {
-                localStream.getTracks().forEach(track => {
-                    peerConnection.addTrack(track, localStream);
-                });
-            }
-<<<<<<< HEAD
-            
-=======
-           
->>>>>>> c01789e7
-            // Handle ICE candidates
-            peerConnection.onicecandidate = (event) => {
-                if (event.candidate) {
-                    const candidateObj = {
-                        sdpMid: event.candidate.sdpMid,
-                        sdpMLineIndex: event.candidate.sdpMLineIndex,
-                        candidate: event.candidate.candidate
-                    };
-<<<<<<< HEAD
-                    
-                    ws.send(`CANDIDATE|${peerId}|${remotePeerId}|${JSON.stringify(candidateObj)}`);
-                }
-            };
-            
-=======
-                   
-                    ws.send(`CANDIDATE|${peerId}|${remotePeerId}|${JSON.stringify(candidateObj)}`);
-                }
-            };
-           
->>>>>>> c01789e7
-            // Handle connection state changes
-            peerConnection.oniceconnectionstatechange = () => {
-                log(`ICE connection state: ${peerConnection.iceConnectionState}`);
-            };
-<<<<<<< HEAD
-            
-=======
-           
->>>>>>> c01789e7
-            // Handle remote tracks
-            peerConnection.ontrack = (event) => {
-                log('Received remote track');
-                remoteVideo.srcObject = event.streams[0];
-            };
-<<<<<<< HEAD
-            
-=======
-           
->>>>>>> c01789e7
-            // Handle incoming data channels
-            peerConnection.ondatachannel = (event) => {
-                log('Received data channel');
-                setupDataChannel(event.channel);
-            };
-<<<<<<< HEAD
-            
-            // Create offer
-            createOffer(remotePeerId);
-        }
-        
-=======
-           
-            // Create offer
-            createOffer(remotePeerId);
-        }
-       
->>>>>>> c01789e7
-        // Create and send offer
-        async function createOffer(remotePeerId) {
-            try {
-                const offer = await peerConnection.createOffer();
-                await peerConnection.setLocalDescription(offer);
-<<<<<<< HEAD
-                
-=======
-               
->>>>>>> c01789e7
-                const offerObj = {
-                    type: 'offer',
-                    sdp: peerConnection.localDescription.sdp
-                };
-<<<<<<< HEAD
-                
-=======
-               
->>>>>>> c01789e7
-                ws.send(`OFFER|${peerId}|${remotePeerId}|${JSON.stringify(offerObj)}`);
-                log(`Sent offer to ${remotePeerId}`);
-            } catch (error) {
-                log(`Error creating offer: ${error.message}`, true);
-            }
-        }
-<<<<<<< HEAD
-        
-=======
-       
->>>>>>> c01789e7
-        // Handle incoming offer
-        async function handleOffer(senderId, offerMessage) {
-            try {
-                const offerObj = JSON.parse(offerMessage);
-<<<<<<< HEAD
-                
-                if (!peerConnection) {
-                    createPeerConnection(senderId);
-                }
-                
-=======
-               
-                if (!peerConnection) {
-                    createPeerConnection(senderId);
-                }
-               
->>>>>>> c01789e7
-                await peerConnection.setRemoteDescription(new RTCSessionDescription({
-                    type: 'offer',
-                    sdp: offerObj.sdp
-                }));
-<<<<<<< HEAD
-                
-                const answer = await peerConnection.createAnswer();
-                await peerConnection.setLocalDescription(answer);
-                
-=======
-               
-                const answer = await peerConnection.createAnswer();
-                await peerConnection.setLocalDescription(answer);
-               
->>>>>>> c01789e7
-                const answerObj = {
-                    type: 'answer',
-                    sdp: peerConnection.localDescription.sdp
-                };
-<<<<<<< HEAD
-                
-=======
-               
->>>>>>> c01789e7
-                ws.send(`ANSWER|${peerId}|${senderId}|${JSON.stringify(answerObj)}`);
-                log(`Sent answer to ${senderId}`);
-            } catch (error) {
-                log(`Error handling offer: ${error.message}`, true);
-            }
-        }
-<<<<<<< HEAD
-        
-=======
-       
->>>>>>> c01789e7
-        // Handle incoming answer
-        async function handleAnswer(senderId, answerMessage) {
-            try {
-                const answerObj = JSON.parse(answerMessage);
-<<<<<<< HEAD
-                
-=======
-               
->>>>>>> c01789e7
-                await peerConnection.setRemoteDescription(new RTCSessionDescription({
-                    type: 'answer',
-                    sdp: answerObj.sdp
-                }));
-<<<<<<< HEAD
-                
-=======
-               
->>>>>>> c01789e7
-                log(`Processed answer from ${senderId}`);
-            } catch (error) {
-                log(`Error handling answer: ${error.message}`, true);
-            }
-        }
-<<<<<<< HEAD
-        
-=======
-       
->>>>>>> c01789e7
-        // Handle incoming ICE candidate
-        async function handleCandidate(senderId, candidateMessage) {
-            try {
-                const candidateObj = JSON.parse(candidateMessage);
-<<<<<<< HEAD
-                
-=======
-               
->>>>>>> c01789e7
-                if (candidateObj.candidate) {
-                    await peerConnection.addIceCandidate(new RTCIceCandidate({
-                        sdpMid: candidateObj.sdpMid,
-                        sdpMLineIndex: candidateObj.sdpMLineIndex,
-                        candidate: candidateObj.candidate
-                    }));
-                }
-            } catch (error) {
-                log(`Error handling ICE candidate: ${error.message}`, true);
-            }
-        }
-<<<<<<< HEAD
-        
-=======
-       
->>>>>>> c01789e7
-        // Setup data channel event handlers
-        function setupDataChannel(channel) {
-            channel.onopen = () => {
-                log('Data channel opened');
-                sendDataBtn.disabled = false;
-            };
-<<<<<<< HEAD
-            
-=======
-           
->>>>>>> c01789e7
-            channel.onclose = () => {
-                log('Data channel closed');
-                sendDataBtn.disabled = true;
-            };
-<<<<<<< HEAD
-            
-            channel.onmessage = (event) => {
-                log(`Received data: ${event.data}`);
-            };
-            
-=======
-           
-            channel.onmessage = (event) => {
-                log(`Received data: ${event.data}`);
-            };
-           
->>>>>>> c01789e7
-            channel.onerror = (error) => {
-                log(`Data channel error: ${error.message}`, true);
-            };
-        }
-<<<<<<< HEAD
-        
-=======
-       
->>>>>>> c01789e7
-        // Clean up RTCPeerConnection
-        function cleanupRTCConnection() {
-            if (peerConnection) {
-                peerConnection.close();
-                peerConnection = null;
-            }
-<<<<<<< HEAD
-            
-=======
-           
->>>>>>> c01789e7
-            if (dataChannel) {
-                dataChannel.close();
-                dataChannel = null;
-            }
-<<<<<<< HEAD
-            
-            remoteVideo.srcObject = null;
-            
-=======
-           
-            remoteVideo.srcObject = null;
-           
->>>>>>> c01789e7
-            // Reset UI
-            startStreamBtn.disabled = false;
-            connectBtn.disabled = true;
-        }
-<<<<<<< HEAD
-        
-=======
-       
->>>>>>> c01789e7
-        // Handle page unload
-        window.addEventListener('beforeunload', () => {
-            if (ws && ws.readyState === WebSocket.OPEN) {
-                ws.send(`DISPOSE|${peerId}|ALL|Remove peerConnection for ${peerId}.|0|false`);
-            }
-<<<<<<< HEAD
-            
-=======
-           
->>>>>>> c01789e7
-            // Clean up any object URLs to avoid memory leaks
-            if (fileVideo.src.startsWith('blob:')) {
-                URL.revokeObjectURL(fileVideo.src);
-            }
-        });
-    </script>
+  <h2>🌐 SFU MP4 Streaming + Chat</h2>
+  <input type="file" id="fileInput" accept="video/mp4" />
+  <video id="video" controls autoplay muted></video>
+ 
+  <div id="chatBox"></div>
+  <input id="chatInput" placeholder="Type a message..." />
+  <button onclick="sendChat()">Send</button>
+ 
+  <script>
+    const wsProtocol = location.protocol === 'https:' ? 'wss:' : 'ws:';
+    const ws = new WebSocket(`${wsProtocol}//${location.host}`);
+    const video = document.getElementById('video');
+    const chatBox = document.getElementById('chatBox');
+    let localStream;
+    let peers = {};
+ 
+    ws.onopen = () => {
+      console.log("Connected to signaling server");
+      ws.send(JSON.stringify({ type: 'join' }));
+    };
+ 
+    ws.onmessage = async (msg) => {
+      const data = JSON.parse(msg.data);
+      switch (data.type) {
+        case 'offer': await handleOffer(data); break;
+        case 'answer': await handleAnswer(data); break;
+        case 'ice': if (peers[data.id]) peers[data.id].pc.addIceCandidate(data.candidate); break;
+        case 'chat': chatBox.innerHTML += `<div><b>${data.id}:</b> ${data.message}</div>`; break;
+      }
+    };
+ 
+    async function handleOffer(data) {
+      const pc = createPeerConnection(data.id);
+      peers[data.id] = { pc };
+      await pc.setRemoteDescription(new RTCSessionDescription(data.offer));
+      const answer = await pc.createAnswer();
+      await pc.setLocalDescription(answer);
+      ws.send(JSON.stringify({ type: 'answer', answer, id: data.id }));
+    }
+ 
+    async function handleAnswer(data) {
+      const pc = peers[data.id]?.pc;
+      if (pc) await pc.setRemoteDescription(new RTCSessionDescription(data.answer));
+    }
+ 
+    function createPeerConnection(id) {
+      const pc = new RTCPeerConnection();
+      pc.onicecandidate = (e) => {
+        if (e.candidate)
+          ws.send(JSON.stringify({ type: 'ice', candidate: e.candidate, id }));
+      };
+      pc.ontrack = (e) => {
+        console.log("Receiving remote stream");
+        video.srcObject = e.streams[0];
+      };
+      return pc;
+    }
+ 
+    document.getElementById('fileInput').addEventListener('change', async (e) => {
+      const file = e.target.files[0];
+      if (!file) return;
+ 
+      const videoURL = URL.createObjectURL(file);
+      video.src = videoURL;
+      await video.play();
+ 
+      localStream = video.captureStream();
+      const pc = new RTCPeerConnection();
+      localStream.getTracks().forEach((t) => pc.addTrack(t, localStream));
+      pc.onicecandidate = (e) => {
+        if (e.candidate)
+          ws.send(JSON.stringify({ type: 'ice', candidate: e.candidate, id: 'broadcaster' }));
+      };
+      const offer = await pc.createOffer();
+      await pc.setLocalDescription(offer);
+      ws.send(JSON.stringify({ type: 'offer', offer, id: 'broadcaster' }));
+    });
+ 
+    function sendChat() {
+      const msg = document.getElementById('chatInput').value.trim();
+      if (!msg) return;
+      ws.send(JSON.stringify({ type: 'chat', message: msg }));
+      document.getElementById('chatInput').value = '';
+    }
+  </script>
 </body>
 </html>